#!/usr/bin/env python3
# -*- coding: utf-8 -*-
#
# Stone Soup documentation build configuration file, created by
# sphinx-quickstart on Wed Nov 15 10:46:26 2017.
#
# This file is execfile()d with the current directory set to its
# containing dir.
#
# Note that not all possible configuration values are present in this
# autogenerated file.
#
# All configuration values have a default; values that are commented out
# serve to show the default.

import sys
import os
# import shlex
import re
import stonesoup


# If extensions (or modules to document with autodoc) are in another directory,
# add these directories to sys.path here. If the directory is relative to the
# documentation root, use os.path.abspath to make it absolute, like shown here.
sys.path.insert(0, os.path.abspath('.'))
sys.path.insert(0, os.path.abspath('../../'))

from doc_extensions import gallery_scraper

# -- General configuration ------------------------------------------------

# If your documentation needs a minimal Sphinx version, state it here.
# needs_sphinx = '1.0'

# Add any Sphinx extension module names here, as strings. They can be
# extensions coming with Sphinx (named 'sphinx.ext.*') or your custom
# ones.
extensions = [
    'sphinx.ext.autodoc',
    'sphinx.ext.viewcode',
    'doc_extensions',
    'sphinx.ext.napoleon',
    'sphinx.ext.mathjax',
    'sphinx.ext.intersphinx',
    'sphinx.ext.autosectionlabel',
    'sphinx_gallery.gen_gallery',
]
napoleon_google_docstring = False

autodoc_default_options = {
    'members': None,
    'member-order': 'bysource',
}
autodoc_mock_imports = ['ffmpeg', 'moviepy']

autosectionlabel_prefix_document = True

sphinx_gallery_conf = {
<<<<<<< HEAD
     'examples_dirs': ['../tutorials', '../demos'],
     'gallery_dirs': ['auto_tutorials', 'auto_demos'],
=======
     'examples_dirs': ['../tutorials', '../examples'],
     'gallery_dirs': ['auto_tutorials', 'auto_examples'],
>>>>>>> 7f74b450
     'filename_pattern': re.escape(os.sep),
     'image_scrapers': (gallery_scraper(),),
     'abort_on_example_error': False,
     'reference_url': {'stonesoup': None},
     'remove_config_comments': True,
     'ignore_repr_types': r'matplotlib.figure',
}

intersphinx_mapping = {
    'python': ('https://docs.python.org/{.major}'.format(sys.version_info), None),
    'matplotlib': ('https://matplotlib.org/', None),
    'numpy': ('https://docs.scipy.org/doc/numpy', None),
    'scipy': ('https://docs.scipy.org/doc/scipy/reference', None),
}

# Add any paths that contain templates here, relative to this directory.
templates_path = ['_templates']

# The suffix(es) of source filenames.
# You can specify multiple suffix as a list of string:
# source_suffix = ['.rst', '.md']
source_suffix = '.rst'

# The encoding of source files.
# source_encoding = 'utf-8-sig'

# The master toctree document.
master_doc = 'index'

# General information about the project.
project = 'Stone Soup'
copyright = '2017-2020 Stone Soup contributors'
author = 'Dstl'

# The version info for the project you're documenting, acts as replacement for
# |version| and |release|, also used in various other places throughout the
# built documents.
#
# The short X.Y version.
version = re.match(r'\d+.\d+', stonesoup.__version__).group(0)
# The full version, including alpha/beta/rc tags.
release = stonesoup.__version__

# The language for content autogenerated by Sphinx. Refer to documentation
# for a list of supported languages.
#
# This is also used if you do content translation via gettext catalogs.
# Usually you set "language" from the command line for these cases.
language = None

# There are two options for replacing |today|: either, you set today to some
# non-false value, then it is used:
# today = ''
# Else, today_fmt is used as the format for a strftime call.
# today_fmt = '%B %d, %Y'

# List of patterns, relative to source directory, that match files and
# directories to ignore when looking for source files.
exclude_patterns = []

# The reST default role (used for this markup: `text`) to use for all
# documents.
# default_role = None

# If true, '()' will be appended to :func: etc. cross-reference text.
# add_function_parentheses = True

# If true, the current module name will be prepended to all description
# unit titles (such as .. function::).
# add_module_names = True

# If true, sectionauthor and moduleauthor directives will be shown in the
# output. They are ignored by default.
# show_authors = False

# The name of the Pygments (syntax highlighting) style to use.
pygments_style = 'sphinx'

# A list of ignored prefixes for module index sorting.
# modindex_common_prefix = []

# If true, keep warnings as "system message" paragraphs in the built documents.
# keep_warnings = False

# If true, `todo` and `todoList` produce output, else they produce nothing.
todo_include_todos = False


# -- Options for HTML output ----------------------------------------------

# The theme to use for HTML and HTML Help pages.  See the documentation for
# a list of builtin themes.
html_theme = 'sphinx_rtd_theme'

# Theme options are theme-specific and customize the look and feel of a theme
# further.  For a list of options available for each theme, see the
# documentation.
# html_theme_options = {}

# Add any paths that contain custom themes here, relative to this directory.
# html_theme_path = []

# The name for this set of Sphinx documents.  If None, it defaults to
# "<project> v<release> documentation".
# html_title = None

# A shorter title for the navigation bar.  Default is the same as html_title.
# html_short_title = None

# The name of an image file (relative to this directory) to place at the top
# of the sidebar.
# html_logo = None

# The name of an image file (within the static path) to use as favicon of the
# docs.  This file should be a Windows icon file (.ico) being 16x16 or 32x32
# pixels large.
# html_favicon = None

# Add any paths that contain custom static files (such as style sheets) here,
# relative to this directory. They are copied after the builtin static files,
# so a file named "default.css" will overwrite the builtin "default.css".
html_static_path = ['_static']

html_css_files = ['css/custom.css']

# Add any extra paths that contain custom files (such as robots.txt or
# .htaccess) here, relative to this directory. These files are copied
# directly to the root of the documentation.
# html_extra_path = []

# If not '', a 'Last updated on:' timestamp is inserted at every page bottom,
# using the given strftime format.
# html_last_updated_fmt = '%b %d, %Y'

# If true, SmartyPants will be used to convert quotes and dashes to
# typographically correct entities.
# html_use_smartypants = True

# Custom sidebar templates, maps document names to template names.
# html_sidebars = {}

# Additional templates that should be rendered to pages, maps page names to
# template names.
# html_additional_pages = {}

# If false, no module index is generated.
# html_domain_indices = True

# If false, no index is generated.
# html_use_index = True

# If true, the index is split into individual pages for each letter.
# html_split_index = False

# If true, links to the reST sources are added to the pages.
# html_show_sourcelink = True

# If true, "Created using Sphinx" is shown in the HTML footer. Default is True.
# html_show_sphinx = True

# If true, "(C) Copyright ..." is shown in the HTML footer. Default is True.
# html_show_copyright = True

# If true, an OpenSearch description file will be output, and all pages will
# contain a <link> tag referring to it.  The value of this option must be the
# base URL from which the finished HTML is served.
# html_use_opensearch = ''

# This is the file name suffix for HTML files (e.g. ".xhtml").
# html_file_suffix = None

# Language to be used for generating the HTML full-text search index.
# Sphinx supports the following languages:
#   'da', 'de', 'en', 'es', 'fi', 'fr', 'h', 'it', 'ja'
#   'nl', 'no', 'pt', 'ro', 'r', 'sv', 'tr'
# html_search_language = 'en'

# A dictionary with options for the search language support, empty by default.
# Now only 'ja' uses this config value
# html_search_options = {'type': 'default'}

# The name of a javascript file (relative to the configuration directory) that
# implements a search results scorer. If empty, the default will be used.
# html_search_scorer = 'scorer.js'

# Output file base name for HTML help builder.
htmlhelp_basename = 'StoneSoupdoc'

# -- Options for LaTeX output ---------------------------------------------

latex_elements = {
    # The paper size ('letterpaper' or 'a4paper').
    # 'papersize': 'letterpaper',

    # The font size ('10pt', '11pt' or '12pt').
    # 'pointsize': '10pt',

    # Additional stuff for the LaTeX preamble.
    # 'preamble': '',

    # Latex figure (float) alignment
    # 'figure_align': 'htbp',
}

# Grouping the document tree into LaTeX files. List of tuples
# (source start file, target name, title,
#  author, documentclass [howto, manual, or own class]).
latex_documents = [
    (master_doc, 'StoneSoup.tex', 'Stone Soup Documentation',
     'Dstl', 'manual'),
]

# The name of an image file (relative to this directory) to place at the top of
# the title page.
# latex_logo = None

# For "manual" documents, if this is true, then toplevel headings are parts,
# not chapters.
# latex_use_parts = False

# If true, show page references after internal links.
# latex_show_pagerefs = False

# If true, show URL addresses after external links.
# latex_show_urls = False

# Documents to append as an appendix to all manuals.
# latex_appendices = []

# If false, no module index is generated.
# latex_domain_indices = True


# -- Options for manual page output ---------------------------------------

# One entry per manual page. List of tuples
# (source start file, name, description, authors, manual section).
man_pages = [
    (master_doc, 'stonesoup', 'Stone Soup Documentation',
     [author], 1)
]

# If true, show URL addresses after external links.
# man_show_urls = False


# -- Options for Texinfo output -------------------------------------------

# Grouping the document tree into Texinfo files. List of tuples
# (source start file, target name, title, author,
#  dir menu entry, description, category)
texinfo_documents = [
    (master_doc, 'StoneSoup', 'Stone Soup Documentation',
     author, 'StoneSoup', 'One line description of project.',
     'Miscellaneous'),
]

# Documents to append as an appendix to all manuals.
# texinfo_appendices = []

# If false, no module index is generated.
# texinfo_domain_indices = True

# How to display URL addresses: 'footnote', 'no', or 'inline'.
# texinfo_show_urls = 'footnote'

# If true, do not generate a @detailmenu in the "Top" node's menu.
# texinfo_no_detailmenu = False<|MERGE_RESOLUTION|>--- conflicted
+++ resolved
@@ -57,13 +57,8 @@
 autosectionlabel_prefix_document = True
 
 sphinx_gallery_conf = {
-<<<<<<< HEAD
-     'examples_dirs': ['../tutorials', '../demos'],
-     'gallery_dirs': ['auto_tutorials', 'auto_demos'],
-=======
-     'examples_dirs': ['../tutorials', '../examples'],
-     'gallery_dirs': ['auto_tutorials', 'auto_examples'],
->>>>>>> 7f74b450
+     'examples_dirs': ['../tutorials', '../examples', '../demos'],
+     'gallery_dirs': ['auto_tutorials', 'auto_examples', 'auto_demos'],
      'filename_pattern': re.escape(os.sep),
      'image_scrapers': (gallery_scraper(),),
      'abort_on_example_error': False,
